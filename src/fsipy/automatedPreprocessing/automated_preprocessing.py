#!/usr/bin/env python

import argparse
import sys
from os import remove, path

import numpy as np
from morphman import get_uncapped_surface, write_polydata, get_parameters, vtk_clean_polydata, \
    vtk_triangulate_surface, write_parameters, vmtk_cap_polydata, compute_centerlines, get_centerline_tolerance, \
    get_vtk_point_locator, extract_single_line, vtk_merge_polydata, get_point_data_array, smooth_voronoi_diagram, \
    create_new_surface, compute_centers, vmtk_smooth_surface, str2bool, vmtk_compute_voronoi_diagram, \
    prepare_output_surface, vmtk_compute_geometric_features

from vampy.automatedPreprocessing import ToolRepairSTL
from vampy.automatedPreprocessing.preprocessing_common import read_polydata, get_centers_for_meshing, \
    dist_sphere_diam, dist_sphere_curvature, dist_sphere_constant, get_regions_to_refine, add_flow_extension, \
    write_mesh, mesh_alternative, find_boundaries, compute_flow_rate, setup_model_network, \
    radiusArrayName, scale_surface, get_furtest_surface_point, check_if_closed_surface
from vampy.automatedPreprocessing.simulate import run_simulation
from vampy.automatedPreprocessing.visualize import visualize_model

from fsipy.automatedPreprocessing.preprocessing_common import generate_mesh, distance_to_spheres_solid_thickness, \
    dist_sphere_spheres, convert_xml_mesh_to_hdf5, convert_vtu_mesh_to_xdmf, edge_length_evaluator


def run_pre_processing(input_model, verbose_print, smoothing_method, smoothing_factor, smoothing_iterations,
                       meshing_method, refine_region, is_atrium, add_flow_extensions, visualize, config_path,
                       coarsening_factor, inlet_flow_extension_length, outlet_flow_extension_length,
                       number_of_sublayers_fluid, number_of_sublayers_solid, edge_length,
                       region_points, compress_mesh, scale_factor, resampling_step, meshing_parameters,
                       remove_all, solid_thickness, solid_thickness_parameters, mesh_format, flow_rate_factor,
                       solid_side_wall_id, interface_fsi_id, solid_outer_wall_id, fluid_volume_id, solid_volume_id):
    """
    Automatically generate mesh of surface model in .vtu and .xml format, including prescribed
    flow rates at inlet and outlet based on flow network model.

    Runs simulation of meshed case on a remote ssh server if server configuration is provided.

    Args:
        input_model (str): Name of case
        verbose_print (bool): Toggles verbose mode
        smoothing_method (str): Method for surface smoothing
        smoothing_factor (float): Smoothing factor of Voronoi smoothing
        smoothing_iterations (int): Number of smoothing iterations for Taubin and Laplace smoothing
        meshing_method (str): Determines what the density of the volumetric mesh depends upon
        refine_region (bool): Refines selected region of input if True
        is_atrium (bool): Determines whether this is an atrium case
        add_flow_extensions (bool): Adds flow extensions to mesh if True
        visualize (bool): Visualize resulting surface model with flow rates
        config_path (str): Path to configuration file for remote simulation
        coarsening_factor (float): Refine or coarsen the standard mesh size with given factor
        inlet_flow_extension_length (float): Factor defining length of flow extensions at the inlet(s)
        outlet_flow_extension_length (float): Factor defining length of flow extensions at the outlet(s)
        number_of_sublayers_fluid (int): Number of sublayers for fluid
        number_of_sublayers_solid (int): Number of sublayers for solid
        edge_length (float): Edge length used for meshing with constant element size
        region_points (list): User defined points to define which region to refine
        compress_mesh (bool): Compresses finalized mesh if True
        scale_factor (float): Scale input model by this factor
        resampling_step (float): Float value determining the resampling step for centerline computations, in [m]
        meshing_parameters (list): Parameters for meshing method 'distancetospheres'
        remove_all (bool): Remove mesh and all pre-processing files
        solid_thickness (str): Constant or variable mesh thickness
        solid_thickness_parameters (list): Specify parameters for solid thickness
        mesh_format (str): Specify the format for the generated mesh
        flow_rate_factor (float): Flow rate factor
        solid_side_wall_id (int): ID for solid side wall
        interface_fsi_id (int): ID for the FSI interface
        solid_outer_wall_id (int): ID for the solid outer wall
        fluid_volume_id (int): ID for the fluid volume
        solid_volume_id (int): ID for the solid volume
    """
    # Get paths
    case_name = input_model.rsplit(path.sep, 1)[-1].rsplit('.')[0]
    dir_path = input_model.rsplit(path.sep, 1)[0]
    print("\n--- Working on case:", case_name, "\n")

    # Naming conventions
    base_path = path.join(dir_path, case_name)
    file_name_centerlines = base_path + "_centerlines.vtp"
    file_name_refine_region_centerlines = base_path + "_refine_region_centerline.vtp"
    file_name_region_centerlines = base_path + "_sac_centerline_{}.vtp"
    file_name_distance_to_sphere_diam = base_path + "_distance_to_sphere_diam.vtp"
    file_name_distance_to_sphere_const = base_path + "_distance_to_sphere_const.vtp"
    file_name_distance_to_sphere_curv = base_path + "_distance_to_sphere_curv.vtp"
    file_name_distance_to_sphere_spheres = base_path + "_distance_to_sphere_spheres.vtp"
    file_name_distance_to_sphere_solid_thickness = base_path + "_distance_to_sphere_solid_thickness.vtp"
<<<<<<< HEAD
=======
    file_name_parameters = base_path + "_info.json"
>>>>>>> ae8e9215
    file_name_probe_points = base_path + "_probe_point.json"
    file_name_voronoi = base_path + "_voronoi.vtp"
    file_name_voronoi_smooth = base_path + "_voronoi_smooth.vtp"
    file_name_voronoi_surface = base_path + "_voronoi_surface.vtp"
    file_name_surface_smooth = base_path + "_smooth.vtp"
    file_name_model_flow_ext = base_path + "_flowext.vtp"
    file_name_clipped_model = base_path + "_clippedmodel.vtp"
    file_name_flow_centerlines = base_path + "_flow_cl.vtp"
    file_name_surface_name = base_path + "_remeshed_surface.vtp"
    file_name_xml_mesh = base_path + ".xml"
    file_name_vtu_mesh = base_path + ".vtu"
    file_name_xdmf_mesh = base_path + ".xdmf"
    file_name_edge_length_xdmf = base_path + "_edge_length.xdmf"
    region_centerlines = None

    if remove_all:
        print("--- Removing mesh and all pre-processing files\n")
        files_to_remove = [
            file_name_centerlines, file_name_refine_region_centerlines, file_name_region_centerlines,
            file_name_distance_to_sphere_diam, file_name_distance_to_sphere_const, file_name_distance_to_sphere_curv,
            file_name_distance_to_sphere_spheres, file_name_distance_to_sphere_solid_thickness,
            file_name_parameters, file_name_probe_points,
            file_name_voronoi, file_name_voronoi_smooth, file_name_voronoi_surface, file_name_surface_smooth,
            file_name_model_flow_ext, file_name_clipped_model, file_name_flow_centerlines, file_name_surface_name,
            file_name_xml_mesh, file_name_vtu_mesh, file_name_xdmf_mesh,
        ]
        for file in files_to_remove:
            if path.exists(file):
                remove(file)

    # Open the surface file.
    print("--- Load model file\n")
    surface = read_polydata(input_model)

    # Scale surface
    if scale_factor is not None:
        surface = scale_surface(surface, scale_factor)
        resampling_step = resampling_step * scale_factor

    # Check if surface is closed and uncapps model if True
    is_capped = check_if_closed_surface(surface)
    if is_capped:
        if not path.isfile(file_name_clipped_model):
            print("--- Clipping the models inlets and outlets.\n")
            # Value of gradients_limit should be generally low, to detect flat surfaces corresponding
            # to closed boundaries. Area_limit will set an upper limit of the detected area, may vary between models.
            # The circleness_limit parameters determines the detected regions' similarity to a circle, often assumed
            # to be close to a circle.
            surface = get_uncapped_surface(surface, gradients_limit=0.01, area_limit=20, circleness_limit=5)
            write_polydata(surface, file_name_clipped_model)
        else:
            surface = read_polydata(file_name_clipped_model)

    # Get model parameters
    parameters = get_parameters(base_path)

    if "check_surface" not in parameters.keys():
        surface = vtk_clean_polydata(surface)
        surface = vtk_triangulate_surface(surface)

        # Check the mesh if there is redundant nodes or NaN triangles.
        ToolRepairSTL.surfaceOverview(surface)
        ToolRepairSTL.foundAndDeleteNaNTriangles(surface)
        surface = ToolRepairSTL.cleanTheSurface(surface)
        foundNaN = ToolRepairSTL.foundAndDeleteNaNTriangles(surface)
        if foundNaN:
            raise RuntimeError(("There is an issue with the surface. "
                                "Nan coordinates or some other shenanigans."))
        else:
            parameters["check_surface"] = True
            write_parameters(parameters, base_path)

    # Create a capped version of the surface
    capped_surface = vmtk_cap_polydata(surface)

    # Get centerlines
    print("--- Get centerlines\n")
    inlet, outlets = get_centers_for_meshing(surface, is_atrium, base_path)
    has_outlet = len(outlets) != 0

    # Get point the furthest away inlet when only one boundary
    if not has_outlet:
        outlets = get_furtest_surface_point(inlet, surface)

    source = outlets if is_atrium else inlet
    target = inlet if is_atrium else outlets

    centerlines, voronoi, _ = compute_centerlines(source, target, file_name_centerlines, capped_surface,
                                                  resampling=resampling_step)
    tol = get_centerline_tolerance(centerlines)

    # Get 'center' and 'radius' of the regions(s)
    region_center = []
    misr_max = []

    if refine_region:
        regions = get_regions_to_refine(capped_surface, region_points, base_path)
        for i in range(len(regions) // 3):
            print("--- Region to refine ({}): {:.3f} {:.3f} {:.3f}"
                  .format(i + 1, regions[3 * i], regions[3 * i + 1], regions[3 * i + 2]))

        centerline_region, _, _ = compute_centerlines(source, regions, file_name_refine_region_centerlines,
                                                      capped_surface, resampling=resampling_step)

        # Extract the region centerline
        refine_region_centerline = []
        info = get_parameters(base_path)
        num_anu = info["number_of_regions"]

        # Compute mean distance between points
        for i in range(num_anu):
            if not path.isfile(file_name_region_centerlines.format(i)):
                line = extract_single_line(centerline_region, i)
                locator = get_vtk_point_locator(centerlines)
                for j in range(line.GetNumberOfPoints() - 1, 0, -1):
                    point = line.GetPoints().GetPoint(j)
                    ID = locator.FindClosestPoint(point)
                    tmp_point = centerlines.GetPoints().GetPoint(ID)
                    dist = np.sqrt(np.sum((np.asarray(point) - np.asarray(tmp_point)) ** 2))
                    if dist <= tol:
                        break

                tmp = extract_single_line(line, 0, start_id=j)
                write_polydata(tmp, file_name_region_centerlines.format(i))

                # List of VtkPolyData sac(s) centerline
                refine_region_centerline.append(tmp)

            else:
                refine_region_centerline.append(read_polydata(file_name_region_centerlines.format(i)))

        # Merge the sac centerline
        region_centerlines = vtk_merge_polydata(refine_region_centerline)

        for region in refine_region_centerline:
            region_factor = 0.9 if is_atrium else 0.5
            region_center.append(region.GetPoints().GetPoint(int(region.GetNumberOfPoints() * region_factor)))
            tmp_misr = get_point_data_array(radiusArrayName, region)
            misr_max.append(tmp_misr.max())

    # Smooth surface
    if smoothing_method == "voronoi":
        print("--- Smooth surface: Voronoi smoothing\n")
        if not path.isfile(file_name_surface_smooth):
            # Get Voronoi diagram
            if not path.isfile(file_name_voronoi):
                voronoi = vmtk_compute_voronoi_diagram(capped_surface, file_name_voronoi)
                write_polydata(voronoi, file_name_voronoi)
            else:
                voronoi = read_polydata(file_name_voronoi)

            # Get smooth Voronoi diagram
            if not path.isfile(file_name_voronoi_smooth):
                voronoi_smoothed = smooth_voronoi_diagram(voronoi, centerlines, smoothing_factor,
                                                          no_smooth_cl=region_centerlines)
                write_polydata(voronoi_smoothed, file_name_voronoi_smooth)
            else:
                voronoi_smoothed = read_polydata(file_name_voronoi_smooth)

            # Create new surface from the smoothed Voronoi
            surface_smoothed = create_new_surface(voronoi_smoothed)

            # Uncapp the surface
            surface_uncapped = prepare_output_surface(surface_smoothed, surface, centerlines, file_name_voronoi_surface,
                                                      test_merge=True)

            # Check if there has been added new outlets
            num_outlets = centerlines.GetNumberOfLines()
            inlets, outlets = compute_centers(surface_uncapped)
            num_outlets_after = len(outlets) // 3

            if num_outlets != num_outlets_after:
                write_polydata(surface, file_name_surface_smooth)
                print(("ERROR: Automatic clipping failed. You have to open {} and " +
                       "manually clipp the branch which still is capped. " +
                       "Overwrite the current {} and restart the script.").format(
                    file_name_surface_smooth, file_name_surface_smooth))
                sys.exit(0)

            surface = surface_uncapped

            # Smoothing to improve the quality of the elements
            surface = vmtk_smooth_surface(surface, "laplace", iterations=200)

            # Write surface
            write_polydata(surface, file_name_surface_smooth)

        else:
            surface = read_polydata(file_name_surface_smooth)

    elif smoothing_method in ["laplace", "taubin"]:
        print("--- Smooth surface: {} smoothing\n".format(smoothing_method.capitalize()))
        if not path.isfile(file_name_surface_smooth):
            surface = vmtk_smooth_surface(surface, smoothing_method, iterations=smoothing_iterations, passband=0.1,
                                          relaxation=0.01)

            # Save the smoothed surface
            write_polydata(surface, file_name_surface_smooth)
        else:
            surface = read_polydata(file_name_surface_smooth)

    elif smoothing_method == "no_smooth" or None:
        print("--- No smoothing of surface\n")

    # Add flow extensions
    if add_flow_extensions:
        if not path.isfile(file_name_model_flow_ext):
            print("--- Adding flow extensions\n")
            # Add extension normal on boundary for atrium models
            extension = "centerlinedirection" if is_atrium else "boundarynormal"
            if is_atrium:
                # Flip lengths if model is atrium
                inlet_flow_extension_length, outlet_flow_extension_length = \
                    outlet_flow_extension_length, inlet_flow_extension_length

            # Add extensions to inlet (artery)
            surface_extended = add_flow_extension(surface, centerlines, is_inlet=True,
                                                  extension_length=inlet_flow_extension_length,
                                                  extension_mode=extension)

            # Add extensions to outlets (artery)
            surface_extended = add_flow_extension(surface_extended, centerlines, is_inlet=False,
                                                  extension_length=outlet_flow_extension_length)

            surface_extended = vmtk_smooth_surface(surface_extended, "laplace", iterations=200)
            write_polydata(surface_extended, file_name_model_flow_ext)
        else:
            surface_extended = read_polydata(file_name_model_flow_ext)
    else:
        surface_extended = surface

    # Capp surface with flow extensions
    capped_surface = vmtk_cap_polydata(surface_extended)

    # Get new centerlines with the flow extensions
    if add_flow_extensions:
        if not path.isfile(file_name_flow_centerlines):
            print("--- Compute the model centerlines with flow extension.\n")
            # Compute the centerlines.
            if has_outlet:
                inlet, outlets = get_centers_for_meshing(surface_extended, is_atrium, base_path,
                                                         use_flow_extensions=True)
            else:
                inlet, _ = get_centers_for_meshing(surface_extended, is_atrium, base_path, use_flow_extensions=True)
            # Flip outlets and inlets for atrium models
            source = outlets if is_atrium else inlet
            target = inlet if is_atrium else outlets
            centerlines, _, _ = compute_centerlines(source, target, file_name_flow_centerlines, capped_surface,
                                                    resampling=resampling_step)

        else:
            centerlines = read_polydata(file_name_flow_centerlines)

    # Clip centerline if only one inlet to avoid refining model surface
    if not has_outlet:
        line = extract_single_line(centerlines, 0)
        line = vmtk_compute_geometric_features(line, smooth=False)

        # Clip centerline where Frenet Tangent is constant
        n = get_point_data_array("FrenetTangent", line, k=3)
        n_diff = np.linalg.norm(np.cross(n[1:], n[:-1]), axis=1)
        n_id = n_diff[::-1].argmax()
        centerlines = extract_single_line(centerlines, 0, end_id=centerlines.GetNumberOfPoints() - n_id - 1)

    # Choose input for the mesh
    print("--- Computing distance to sphere\n")
    if meshing_method == "constant":
        if not path.isfile(file_name_distance_to_sphere_const):
            distance_to_sphere = dist_sphere_constant(surface_extended, centerlines, region_center, misr_max,
                                                      file_name_distance_to_sphere_const, edge_length)
        else:
            distance_to_sphere = read_polydata(file_name_distance_to_sphere_const)

    elif meshing_method == "curvature":
        if not path.isfile(file_name_distance_to_sphere_curv):
            distance_to_sphere = dist_sphere_curvature(surface_extended, centerlines, region_center, misr_max,
                                                       file_name_distance_to_sphere_curv, coarsening_factor)
        else:
            distance_to_sphere = read_polydata(file_name_distance_to_sphere_curv)
    elif meshing_method == "diameter":
        if not path.isfile(file_name_distance_to_sphere_diam):
            distance_to_sphere = dist_sphere_diam(surface_extended, centerlines, region_center, misr_max,
                                                  file_name_distance_to_sphere_diam, coarsening_factor)
        else:
            distance_to_sphere = read_polydata(file_name_distance_to_sphere_diam)
    elif meshing_method == "distancetospheres":
        if not path.isfile(file_name_distance_to_sphere_spheres):
            if len(meshing_parameters) == 4:
                distance_to_sphere = dist_sphere_spheres(surface_extended, file_name_distance_to_sphere_spheres,
                                                         *meshing_parameters)
            else:
                print("ERROR: Invalid parameters for meshing method 'distancetospheres'. This should be " +
                      "given as four parameters: 'offset', 'scale', 'min' and 'max.")
                sys.exit(-1)
        else:
            distance_to_sphere = read_polydata(file_name_distance_to_sphere_spheres)

    # Get solid thickness
    if solid_thickness == 'variable':
        if not path.isfile(file_name_distance_to_sphere_solid_thickness):
            if len(solid_thickness_parameters) == 4:
                distance_offset, distance_scale, min_distance, max_distance = solid_thickness_parameters
                distance_to_sphere = distance_to_spheres_solid_thickness(distance_to_sphere,
                                                                         file_name_distance_to_sphere_solid_thickness,
                                                                         distance_offset, distance_scale,
                                                                         min_distance, max_distance)
            elif len(solid_thickness_parameters) == 0:
                distance_to_sphere = distance_to_spheres_solid_thickness(distance_to_sphere,
                                                                         file_name_distance_to_sphere_solid_thickness)
            else:
                print("ERROR: Invalid parameters for variable solid thickness. This should be " +
                      "given as four parameters: 'offset', 'scale', 'min' and 'max.")
                sys.exit(-1)
        else:
            distance_to_sphere = read_polydata(file_name_distance_to_sphere_solid_thickness)
    else:
        if len(solid_thickness_parameters) != 1 or solid_thickness_parameters[0] <= 0:
            print("ERROR: Invalid parameter for constant solid thickness. This should be a " +
                  "single number greater than zero.")
            sys.exit(-1)

    # Compute mesh
    if not path.isfile(file_name_vtu_mesh):
        print("--- Computing mesh\n")
        try:
            mesh, remeshed_surface = generate_mesh(distance_to_sphere,
                                                   number_of_sublayers_fluid,
                                                   number_of_sublayers_solid,
                                                   solid_thickness,
                                                   solid_thickness_parameters)
        except Exception:
            distance_to_sphere = mesh_alternative(distance_to_sphere)
            mesh, remeshed_surface = generate_mesh(distance_to_sphere,
                                                   number_of_sublayers_fluid,
                                                   number_of_sublayers_solid,
                                                   solid_thickness,
                                                   solid_thickness_parameters)

        assert mesh.GetNumberOfPoints() > 0, "No points in mesh, try to remesh."
        assert remeshed_surface.GetNumberOfPoints() > 0, "No points in surface mesh, try to remesh."

        if mesh.GetNumberOfPoints() < remeshed_surface.GetNumberOfPoints():
            print("--- An error occurred during meshing. Will attempt to re-mesh \n")
            mesh, remeshed_surface = generate_mesh(distance_to_sphere,
                                                   number_of_sublayers_fluid,
                                                   number_of_sublayers_solid,
                                                   solid_thickness,
                                                   solid_thickness_parameters)

        if mesh_format in ("xml", "hdf5"):
            write_mesh(compress_mesh, file_name_surface_name, file_name_vtu_mesh, file_name_xml_mesh,
                       mesh, remeshed_surface)

            # Add .gz to XML mesh file if compressed
            if compress_mesh:
                file_name_xml_mesh = file_name_xml_mesh + ".gz"
        else:
            # Write mesh in VTU format
            write_polydata(remeshed_surface, file_name_surface_name)
            write_polydata(mesh, file_name_vtu_mesh)

        # Write the mesh ID's to parameter file
        parameters["solid_side_wall_id"] = solid_side_wall_id
        parameters["interface_fsi_id"] = interface_fsi_id
        parameters["solid_outer_wall_id"] = solid_outer_wall_id
        parameters["fluid_volume_id"] = fluid_volume_id
        parameters["solid_volume_id"] = solid_volume_id
        write_parameters(parameters, base_path)
    else:
        mesh = read_polydata(file_name_vtu_mesh)

    if mesh_format == "hdf5":
        print("--- Converting XML mesh to HDF5\n")
        convert_xml_mesh_to_hdf5(file_name_xml_mesh)
        # Evaluate edge length for inspection
        edge_length_evaluator(file_name_xml_mesh, file_name_edge_length_xdmf)
    elif mesh_format == "xdmf":
        convert_vtu_mesh_to_xdmf(file_name_vtu_mesh, file_name_xdmf_mesh)
        # Evaluate edge length for inspection
        edge_length_evaluator(file_name_xdmf_mesh, file_name_edge_length_xdmf)

    network, probe_points = setup_model_network(centerlines, file_name_probe_points, region_center, verbose_print)

    # Load updated parameters following meshing
    parameters = get_parameters(base_path)

    print("--- Computing flow rates and flow split, and setting boundary IDs\n")
    mean_inflow_rate = compute_flow_rate(is_atrium, inlet, parameters, flow_rate_factor)

    find_boundaries(base_path, mean_inflow_rate, network, mesh, verbose_print, is_atrium)

    # Display the flow split at the outlets, inlet flow rate, and probes.
    if visualize:
        print("--- Visualizing flow split at outlets, inlet flow rate, and probes in VTK render window. ")
        print("--- Press 'q' inside the render window to exit.")
        visualize_model(network.elements, probe_points, surface_extended, mean_inflow_rate)

    # Start simulation though ssh, without password
    if config_path is not None:
        print("--- Uploading mesh and simulation files to cluster. Queueing simulation and post-processing.")
        run_simulation(config_path, dir_path, case_name)

    print("--- Removing unused pre-processing files")
    files_to_remove = [
        file_name_centerlines, file_name_refine_region_centerlines, file_name_region_centerlines,
        file_name_distance_to_sphere_diam, file_name_distance_to_sphere_const, file_name_distance_to_sphere_curv,
        file_name_distance_to_sphere_spheres, file_name_distance_to_sphere_solid_thickness,
        file_name_voronoi, file_name_voronoi_smooth, file_name_voronoi_surface, file_name_surface_smooth,
        file_name_model_flow_ext, file_name_clipped_model, file_name_flow_centerlines, file_name_surface_name
    ]
    for file in files_to_remove:
        if path.exists(file):
            remove(file)


def read_command_line(input_path=None):
    """
    Read arguments from commandline and return all values in a dictionary.
    If input_path is not None, then do not parse command line, but
    only return default values.

        Args:
            input_path (str): Input file path, positional argument with default None.
    """
    parser = argparse.ArgumentParser(formatter_class=argparse.ArgumentDefaultsHelpFormatter,
                                     description="Automated pre-processing for vascular modeling.")

    # Add common arguments
    required = input_path is None
    v = parser.add_mutually_exclusive_group(required=False)
    v.add_argument('-v', '--verbosity',
                   dest='verbosity',
                   action='store_true',
                   default=False,
                   help="Activates the verbose mode.")

    parser.add_argument('-i', '--input-model',
                        type=str,
                        required=True,
                        help="Path to input model containing the 3D model. Expected format is VTK/VTP or STL.")

    parser.add_argument('-cm', '--compress-mesh',
                        type=str2bool,
                        required=False,
                        default=True,
                        help="Compress output mesh after generation.")

    parser.add_argument('-sm', '--smoothing-method',
                        type=str,
                        required=False,
                        default="no_smooth",
                        choices=["voronoi", "no_smooth", "laplace", "taubin"],
                        help="Determines smoothing method for surface smoothing. For Voronoi smoothing you can " +
                             "control the smoothing factor with --smoothing-factor (default = 0.25). For Laplace " +
                             "and Taubin smoothing, you can controll the amount of smoothing iterations with " +
                             "--smothing-iterations (default = 800).")

    parser.add_argument('-c', '--coarsening-factor',
                        type=float,
                        required=False,
                        default=1.0,
                        help="Refine or coarsen the standard mesh size. The higher the value the coarser the mesh.")

    parser.add_argument('-sf', '--smoothing-factor',
                        type=float,
                        required=False,
                        default=0.25,
                        help="Smoothing factor for Voronoi smoothing, removes all spheres which" +
                             " has a radius < MISR*(1-0.25), where MISR varying along the centerline.")

    parser.add_argument('-si', '--smoothing-iterations',
                        type=int,
                        required=False,
                        default=800,
                        help="Number of smoothing iterations for Laplace and Taubin type smoothing.")

    parser.add_argument('-m', '--meshing-method',
                        type=str,
                        choices=["diameter", "curvature", "constant", "distancetospheres"],
                        default="diameter",
                        help="Determines method of meshing. The method 'constant' is supplied with a constant edge " +
                             "length controlled by the -el argument, resulting in a constant density mesh. " +
                             "The 'curvature' method and 'diameter' method produces a variable density mesh," +
                             " based on the surface curvature and the distance from the " +
                             "centerline to the surface, respectively. The 'distancetospheres' method allows to " +
                             "place spheres where the surface is pointing by pressing 'space'. By pressing 'd', the " +
                             "surface is coloured by the distance to the spheres. By pressing 'a', a scaling " +
                             "function can be specified by four parameters: 'offset', 'scale', 'min' and 'max'. " +
                             "These parameters for the scaling function can also be controlled by the -mp argument.")

    parser.add_argument('-el', '--edge-length',
                        default=None,
                        type=float,
                        help="Characteristic edge length used for the 'constant' meshing method.")

    refine_region = parser.add_mutually_exclusive_group(required=False)
    refine_region.add_argument('-r', '--refine-region',
                               action='store_true',
                               default=False,
                               help="Determine whether or not to refine a specific region of " +
                                    "the input model")

    parser.add_argument('-rp', '--region-points',
                        type=float,
                        nargs="+",
                        default=None,
                        help="If -r or --refine-region is True, the user can provide the point(s)"
                             " which defines the regions to refine. " +
                             "Example providing the points (0.1, 5.0, -1) and (1, -5.2, 3.21):" +
                             " --region-points 0.1 5 -1 1 5.24 3.21")

    atrium = parser.add_mutually_exclusive_group(required=False)
    atrium.add_argument('-at', '--is-atrium',
                        action="store_true",
                        default=False,
                        help="Determine whether or not the model is an atrium model.")

    parser.add_argument('-f', '--add-flowextensions',
                        default=True,
                        type=str2bool,
                        help="Add flow extensions to the model.")

    parser.add_argument('-fli', '--inlet-flowextension',
                        default=5,
                        type=float,
                        help="Length of flow extensions at inlet(s).")

    parser.add_argument('-flo', '--outlet-flowextension',
                        default=5,
                        type=float,
                        help="Length of flow extensions at outlet(s).")

    parser.add_argument('-nbf', '--number-of-sublayers-fluid',
                        default=2,
                        type=int,
                        help="Number of sublayers in the fluid domain.")

    parser.add_argument('-nbs', '--number-of-sublayers-solid',
                        default=2,
                        type=int,
                        help="Number of sublayers in the solid domain.")

    parser.add_argument('-viz', '--visualize',
                        default=True,
                        type=str2bool,
                        help="Visualize surface, inlet, outlet and probes after meshing.")

    parser.add_argument('-cp', '--config-path',
                        type=str,
                        default=None,
                        help='Path to configuration file for remote simulation. ' +
                             'See ssh_config.json for details')

    parser.add_argument('-bl', '--add-boundary-layer',
                        default=True,
                        type=str2bool,
                        help="Adds boundary layers along geometry wall if true.")

    parser.add_argument('-sc', '--scale-factor',
                        default=None,
                        type=float,

                        help="Scale input model by this factor. Used to scale model to [mm].")

    parser.add_argument('-rs', '--resampling-step',
                        default=0.1,
                        type=float,
                        help="Resampling step used to resample centerline in [m].")

    parser.add_argument('-mp', '--meshing-parameters',
                        type=float,
                        nargs="+",
                        default=[0, 0.1, 0.4, 0.6],
                        help="Parameters for meshing method 'distancetospheres'. This should be given as " +
                             "four numbers for the distancetosphere scaling function: 'offset', 'scale', 'min' " +
                             "and 'max'. For example --meshing-parameters 0 0.1 0.3 0.4")

    remove_all = parser.add_mutually_exclusive_group(required=False)
    remove_all.add_argument('-ra', '--remove-all',
                            action="store_true",
                            default=False,
                            help="Remove mesh and all pre-processing files.")

    parser.add_argument('-st', '--solid-thickness',
                        type=str,
                        choices=["constant", "variable"],
                        default="constant",
                        help="Determines whether to use constant or variable thickness for the solid. " +
                             "Use --solid-thickness-parameters to adjust distancetospheres parameters " +
                             "when using variable thickness.")

    parser.add_argument('-stp', '--solid-thickness-parameters',
                        type=float,
                        nargs="+",
                        default=[0.3],
                        help="Parameters for solid thickness. For constant solid thickness, this should be " +
                             "given as a single float. For 'variable' solid thickness, this should be given as " +
                             "four floats for the distancetosphere scaling function: 'offset', 'scale', 'min' " +
                             "and 'max'. For example --solid-thickness-parameters 0 0.1 0.25 0.3")

    parser.add_argument('-mf', '--mesh-format',
                        type=str,
                        choices=["xml", "hdf5", "xdmf"],
                        default="hdf5",
                        help="Specify the format for the generated mesh. Available options: 'xml', 'hdf5', 'xdmf'.")

    parser.add_argument('-fr', '--flow-rate-factor',
                        default=0.31,
                        type=float,
                        help="Flow rate factor.")

    parser.add_argument("--solid-side-wall-id", type=int, default=11, help="ID for solid side wall")
    parser.add_argument("--interface-fsi-id", type=int, default=22, help="ID for the FSI interface")
    parser.add_argument("--solid-outer-wall-id", type=int, default=33, help="ID for the solid outer wall")
    parser.add_argument("--fluid-volume-id", type=int, default=0, help="ID for the fluid volume")
    parser.add_argument("--solid-volume-id", type=int, default=1, help="ID for the solid volume")

    # Parse path to get default values
    if required:
        args = parser.parse_args()
    else:
        args = parser.parse_args(["-i" + input_path])

    if args.meshing_method == "constant" and args.edge_length is None:
        raise ValueError("ERROR: Please provide the edge length for uniform density meshing using --edge-length.")

    if args.refine_region and args.region_points is not None:
        if len(args.region_points) % 3 != 0:
            raise ValueError("ERROR: Please provide the region points as a multiple of 3.")

    if args.verbosity:
        print()
        print("--- VERBOSE MODE ACTIVATED ---")

        def verbose_print(*args):
            for arg in args:
                print(arg, end=' ')
                print()
    else:
        def verbose_print(*args):
            return None

    verbose_print(args)

    return dict(input_model=args.input_model, verbose_print=verbose_print, smoothing_method=args.smoothing_method,
                smoothing_factor=args.smoothing_factor, smoothing_iterations=args.smoothing_iterations,
                meshing_method=args.meshing_method, refine_region=args.refine_region, is_atrium=args.is_atrium,
                add_flow_extensions=args.add_flowextensions, config_path=args.config_path, edge_length=args.edge_length,
                coarsening_factor=args.coarsening_factor, inlet_flow_extension_length=args.inlet_flowextension,
                number_of_sublayers_fluid=args.number_of_sublayers_fluid,
                number_of_sublayers_solid=args.number_of_sublayers_solid, visualize=args.visualize,
                region_points=args.region_points, compress_mesh=args.compress_mesh,
                outlet_flow_extension_length=args.outlet_flowextension,
                scale_factor=args.scale_factor, resampling_step=args.resampling_step,
                meshing_parameters=args.meshing_parameters, remove_all=args.remove_all,
                solid_thickness=args.solid_thickness, solid_thickness_parameters=args.solid_thickness_parameters,
                mesh_format=args.mesh_format, flow_rate_factor=args.flow_rate_factor,
                solid_side_wall_id=args.solid_side_wall_id, interface_fsi_id=args.interface_fsi_id,
                solid_outer_wall_id=args.solid_outer_wall_id, fluid_volume_id=args.fluid_volume_id,
                solid_volume_id=args.solid_volume_id)


def main_meshing():
    run_pre_processing(**read_command_line())


if __name__ == "__main__":
    run_pre_processing(**read_command_line())<|MERGE_RESOLUTION|>--- conflicted
+++ resolved
@@ -85,10 +85,7 @@
     file_name_distance_to_sphere_curv = base_path + "_distance_to_sphere_curv.vtp"
     file_name_distance_to_sphere_spheres = base_path + "_distance_to_sphere_spheres.vtp"
     file_name_distance_to_sphere_solid_thickness = base_path + "_distance_to_sphere_solid_thickness.vtp"
-<<<<<<< HEAD
-=======
     file_name_parameters = base_path + "_info.json"
->>>>>>> ae8e9215
     file_name_probe_points = base_path + "_probe_point.json"
     file_name_voronoi = base_path + "_voronoi.vtp"
     file_name_voronoi_smooth = base_path + "_voronoi_smooth.vtp"
